--- conflicted
+++ resolved
@@ -1,14 +1,8 @@
 //! Metric instrumentation for catalog implementations.
 
 use crate::interface::{
-<<<<<<< HEAD
     CasFailure, ColumnRepo, NamespaceRepo, ParquetFileRepo, PartitionRepo, QueryPoolRepo,
-    RepoCollection, Result, ShardRepo, SoftDeletedRows, TableRepo, TopicMetadataRepo,
-=======
-    sealed::TransactionFinalize, CasFailure, ColumnRepo, NamespaceRepo, ParquetFileRepo,
-    PartitionRepo, QueryPoolRepo, RepoCollection, Result, SoftDeletedRows, TableRepo,
-    TopicMetadataRepo,
->>>>>>> 3c73598a
+    RepoCollection, Result, SoftDeletedRows, TableRepo, TopicMetadataRepo,
 };
 use async_trait::async_trait;
 use data_types::{
@@ -201,21 +195,6 @@
 );
 
 decorate!(
-<<<<<<< HEAD
-    impl_trait = ShardRepo,
-    methods = [
-        "shard_create_or_get" = create_or_get(&mut self, topic: &TopicMetadata, shard_index: ShardIndex) -> Result<Shard>;
-        "shard_get_by_topic_id_and_shard_index" = get_by_topic_id_and_shard_index(&mut self, topic_id: TopicId, shard_index: ShardIndex) -> Result<Option<Shard>>;
-        "shard_list" = list(&mut self) -> Result<Vec<Shard>>;
-        "shard_list_by_topic" = list_by_topic(&mut self, topic: &TopicMetadata) -> Result<Vec<Shard>>;
-        "shard_update_min_unpersisted_sequence_number" = update_min_unpersisted_sequence_number(&mut self, shard_id: ShardId, sequence_number: SequenceNumber) -> Result<()>;
-        "shard_create_transition_shard" = create_transition_shard(&mut self, topic_name: &str, shard_index: ShardIndex) -> Result<Shard>;
-    ]
-);
-
-decorate!(
-=======
->>>>>>> 3c73598a
     impl_trait = PartitionRepo,
     methods = [
         "partition_create_or_get" = create_or_get(&mut self, key: PartitionKey, table_id: TableId) -> Result<Partition>;
