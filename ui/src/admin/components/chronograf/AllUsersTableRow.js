--- conflicted
+++ resolved
@@ -83,16 +83,6 @@
           customClass="table--show-on-row-hover"
         />
       </td>
-<<<<<<< HEAD
-=======
-      <DeleteConfirmTableCell
-        text="Delete"
-        onDelete={onDelete}
-        item={user}
-        buttonSize="btn-xs"
-        disabled={userIsMe}
-      />
->>>>>>> 89eeedb2
     </tr>
   )
 }
