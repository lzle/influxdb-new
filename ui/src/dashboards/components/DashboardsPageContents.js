--- conflicted
+++ resolved
@@ -15,34 +15,6 @@
     }
   }
 
-<<<<<<< HEAD
-  return (
-    <FancyScrollbar className="page-contents">
-      <div className="container-fluid">
-        <div className="row">
-          <div className="col-md-12">
-            <div className="panel panel-minimal">
-              <div className="panel-heading u-flex u-ai-center u-jc-space-between">
-                <h2 className="panel-title">
-                  {tableHeader}
-                </h2>
-                <Authorized requiredRole={EDITOR_ROLE}>
-                  <button
-                    className="btn btn-sm btn-primary"
-                    onClick={onCreateDashboard}
-                  >
-                    <span className="icon plus" /> Create Dashboard
-                  </button>
-                </Authorized>
-              </div>
-              <div className="panel-body">
-                <DashboardsTable
-                  dashboards={dashboards}
-                  onDeleteDashboard={onDeleteDashboard}
-                  onCreateDashboard={onCreateDashboard}
-                  dashboardLink={dashboardLink}
-                />
-=======
   filterDashboards = searchTerm => {
     this.setState({searchTerm})
   }
@@ -63,7 +35,6 @@
     } else {
       tableHeader = `${dashboards.length} Dashboards`
     }
-
     const filteredDashboards = dashboards.filter(d =>
       d.name.includes(this.state.searchTerm)
     )
@@ -83,12 +54,14 @@
                       placeholder="Filter by Name..."
                       onSearch={this.filterDashboards}
                     />
-                    <button
-                      className="btn btn-sm btn-primary"
-                      onClick={onCreateDashboard}
-                    >
-                      <span className="icon plus" /> Create Dashboard
-                    </button>
+                    <Authorized requiredRole={EDITOR_ROLE}>
+                      <button
+                        className="btn btn-sm btn-primary"
+                        onClick={onCreateDashboard}
+                      >
+                        <span className="icon plus" /> Create Dashboard
+                      </button>
+                    </Authorized>
                   </div>
                 </div>
                 <div className="panel-body">
@@ -99,7 +72,6 @@
                     dashboardLink={dashboardLink}
                   />
                 </div>
->>>>>>> eaecdce3
               </div>
             </div>
           </div>
