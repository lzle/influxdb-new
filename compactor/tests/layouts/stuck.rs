--- conflicted
+++ resolved
@@ -2142,17 +2142,10 @@
     );
 }
 
-<<<<<<< HEAD
-// This test comes from a real world catalog scenario where the configured split percentage caused a loop.  ManySmallFiles decided to compact just 2 files, which
-// happen to already be split at the target percentage.  So the compaction creates 2 output files that are the same as the input files, resulting in a loop.
-#[tokio::test]
-async fn split_precent_loop() {
-=======
 // Another case from a real world catalog.  Originally this case resulted in (appropriately) splitting the L0s so they don't overlap so many L1s, then (inapproprately)
 // compacting the L0s together again as a ManySmallFiles operation, then the cycle repeated.
 #[tokio::test]
 async fn split_then_undo_it() {
->>>>>>> 525f8ec0
     test_helpers::maybe_start_logging();
 
     let max_files = 20;
@@ -2161,11 +2154,6 @@
         .with_max_num_files_per_plan(max_files)
         .with_max_desired_file_size_bytes(MAX_DESIRED_FILE_SIZE)
         .with_partition_timeout(Duration::from_millis(1000))
-<<<<<<< HEAD
-        .with_percentage_max_file_size(5)
-        .with_split_percentage(80)
-=======
->>>>>>> 525f8ec0
         .with_suppress_run_output() // remove this to debug
         .build()
         .await;
@@ -2174,683 +2162,215 @@
         .partition
         .create_parquet_file(
             parquet_builder()
-<<<<<<< HEAD
-                .with_min_time(1675987200001000000)
-                .with_max_time(1675996179137000000)
-                .with_compaction_level(CompactionLevel::FileNonOverlapped)
-                .with_max_l0_created_at(Time::from_timestamp_nanos(1676010160053162493))
-                .with_file_size_bytes(103403616),
-=======
                 .with_min_time(1680045637389000000)
                 .with_max_time(1680046202520000000)
                 .with_compaction_level(CompactionLevel::FileNonOverlapped)
                 .with_max_l0_created_at(Time::from_timestamp_nanos(1680564436898219406))
                 .with_file_size_bytes(106355502),
->>>>>>> 525f8ec0
-        )
-        .await;
-
-    setup
-        .partition
-        .create_parquet_file(
-            parquet_builder()
-<<<<<<< HEAD
-                .with_min_time(1675996179142000000)
-                .with_max_time(1676005158275000000)
-                .with_compaction_level(CompactionLevel::FileNonOverlapped)
-                .with_max_l0_created_at(Time::from_timestamp_nanos(1676010160053162493))
-                .with_file_size_bytes(102072124),
-=======
+        )
+        .await;
+
+    setup
+        .partition
+        .create_parquet_file(
+            parquet_builder()
                 .with_min_time(1680046202521000000)
                 .with_max_time(1680046767652000000)
                 .with_compaction_level(CompactionLevel::FileNonOverlapped)
                 .with_max_l0_created_at(Time::from_timestamp_nanos(1680564436898219406))
                 .with_file_size_bytes(104204199),
->>>>>>> 525f8ec0
-        )
-        .await;
-
-    setup
-        .partition
-        .create_parquet_file(
-            parquet_builder()
-<<<<<<< HEAD
-                .with_min_time(1676005158277000000)
-                .with_max_time(1676010156669000000)
-                .with_compaction_level(CompactionLevel::FileNonOverlapped)
-                .with_max_l0_created_at(Time::from_timestamp_nanos(1676010160053162493))
-                .with_file_size_bytes(61186631),
-=======
+        )
+        .await;
+
+    setup
+        .partition
+        .create_parquet_file(
+            parquet_builder()
                 .with_min_time(1680046767653000000)
                 .with_max_time(1680047223526000000)
                 .with_compaction_level(CompactionLevel::FileNonOverlapped)
                 .with_max_l0_created_at(Time::from_timestamp_nanos(1680564436898219406))
                 .with_file_size_bytes(84022852),
->>>>>>> 525f8ec0
-        )
-        .await;
-
-    setup
-        .partition
-        .create_parquet_file(
-            parquet_builder()
-<<<<<<< HEAD
-                .with_min_time(1675989300563000000)
-                .with_max_time(1676036409167000000)
-                .with_compaction_level(CompactionLevel::Initial)
-                .with_max_l0_created_at(Time::from_timestamp_nanos(1676036411377096481))
-                .with_file_size_bytes(2219347),
-        )
-        .await;
-
-    setup
-        .partition
-        .create_parquet_file(
-            parquet_builder()
-                .with_min_time(1675987777260000000)
-                .with_max_time(1676036474324000000)
-                .with_compaction_level(CompactionLevel::Initial)
-                .with_max_l0_created_at(Time::from_timestamp_nanos(1676036476572081862))
-                .with_file_size_bytes(2159488),
-        )
-        .await;
-
-    setup
-        .partition
-        .create_parquet_file(
-            parquet_builder()
-                .with_min_time(1675987902254000000)
-                .with_max_time(1676036529744000000)
-                .with_compaction_level(CompactionLevel::Initial)
-                .with_max_l0_created_at(Time::from_timestamp_nanos(1676036533523024586))
-                .with_file_size_bytes(2267826),
-        )
-        .await;
-
-    setup
-        .partition
-        .create_parquet_file(
-            parquet_builder()
-                .with_min_time(1675987264233000000)
-                .with_max_time(1676036708522000000)
-                .with_compaction_level(CompactionLevel::Initial)
-                .with_max_l0_created_at(Time::from_timestamp_nanos(1676036711284678620))
-                .with_file_size_bytes(2262710),
-        )
-        .await;
-
-    setup
-        .partition
-        .create_parquet_file(
-            parquet_builder()
-                .with_min_time(1675987208765000000)
-                .with_max_time(1676036773664000000)
-                .with_compaction_level(CompactionLevel::Initial)
-                .with_max_l0_created_at(Time::from_timestamp_nanos(1676036776492734973))
-                .with_file_size_bytes(2283847),
-        )
-        .await;
-
-    setup
-        .partition
-        .create_parquet_file(
-            parquet_builder()
-                .with_min_time(1675987969189000000)
-                .with_max_time(1676036830287000000)
-                .with_compaction_level(CompactionLevel::Initial)
-                .with_max_l0_created_at(Time::from_timestamp_nanos(1676036833578815748))
-                .with_file_size_bytes(2173838),
-        )
-        .await;
-
-    setup
-        .partition
-        .create_parquet_file(
-            parquet_builder()
-                .with_min_time(1675987448630000000)
-                .with_max_time(1676037009945000000)
-                .with_compaction_level(CompactionLevel::Initial)
-                .with_max_l0_created_at(Time::from_timestamp_nanos(1676037011333912856))
-                .with_file_size_bytes(2215286),
-        )
-        .await;
-
-    setup
-        .partition
-        .create_parquet_file(
-            parquet_builder()
-                .with_min_time(1675991332100000000)
-                .with_max_time(1676037072975000000)
-                .with_compaction_level(CompactionLevel::Initial)
-                .with_max_l0_created_at(Time::from_timestamp_nanos(1676037076612171888))
-                .with_file_size_bytes(2175613),
-        )
-        .await;
-
-    setup
-        .partition
-        .create_parquet_file(
-            parquet_builder()
-                .with_min_time(1675989374650000000)
-                .with_max_time(1676037129342000000)
-                .with_compaction_level(CompactionLevel::Initial)
-                .with_max_l0_created_at(Time::from_timestamp_nanos(1676037133683428336))
-                .with_file_size_bytes(2244289),
-        )
-        .await;
-
-    setup
-        .partition
-        .create_parquet_file(
-            parquet_builder()
-                .with_min_time(1675987252382000000)
-                .with_max_time(1676037308408000000)
-                .with_compaction_level(CompactionLevel::Initial)
-                .with_max_l0_created_at(Time::from_timestamp_nanos(1676037311292474524))
-                .with_file_size_bytes(2217991),
-        )
-        .await;
-
-    setup
-        .partition
-        .create_parquet_file(
-            parquet_builder()
-                .with_min_time(1675987574435000000)
-                .with_max_time(1676037374115000000)
-                .with_compaction_level(CompactionLevel::Initial)
-                .with_max_l0_created_at(Time::from_timestamp_nanos(1676037376589707454))
-                .with_file_size_bytes(2188472),
-        )
-        .await;
-
-    setup
-        .partition
-        .create_parquet_file(
-            parquet_builder()
-                .with_min_time(1675989488901000000)
-                .with_max_time(1676037430277000000)
-                .with_compaction_level(CompactionLevel::Initial)
-                .with_max_l0_created_at(Time::from_timestamp_nanos(1676037433529280795))
-                .with_file_size_bytes(2247953),
-        )
-        .await;
-
-    setup
-        .partition
-        .create_parquet_file(
-            parquet_builder()
-                .with_min_time(1675987956301000000)
-                .with_max_time(1676037608139000000)
-                .with_compaction_level(CompactionLevel::Initial)
-                .with_max_l0_created_at(Time::from_timestamp_nanos(1676037611337404983))
-                .with_file_size_bytes(2230257),
-        )
-        .await;
-
-    setup
-        .partition
-        .create_parquet_file(
-            parquet_builder()
-                .with_min_time(1675987840745000000)
-                .with_max_time(1676037673346000000)
-                .with_compaction_level(CompactionLevel::Initial)
-                .with_max_l0_created_at(Time::from_timestamp_nanos(1676037676565165201))
-                .with_file_size_bytes(2197670),
-        )
-        .await;
-
-    setup
-        .partition
-        .create_parquet_file(
-            parquet_builder()
-                .with_min_time(1675987620819000000)
-                .with_max_time(1676037730350000000)
-                .with_compaction_level(CompactionLevel::Initial)
-                .with_max_l0_created_at(Time::from_timestamp_nanos(1676037733819595619))
-                .with_file_size_bytes(2181963),
-        )
-        .await;
-
-    setup
-        .partition
-        .create_parquet_file(
-            parquet_builder()
-                .with_min_time(1675987267649000000)
-                .with_max_time(1676037909084000000)
-                .with_compaction_level(CompactionLevel::Initial)
-                .with_max_l0_created_at(Time::from_timestamp_nanos(1676037911429564851))
-                .with_file_size_bytes(2225185),
-        )
-        .await;
-
-    setup
-        .partition
-        .create_parquet_file(
-            parquet_builder()
-                .with_min_time(1675988167750000000)
-                .with_max_time(1676037975214000000)
-                .with_compaction_level(CompactionLevel::Initial)
-                .with_max_l0_created_at(Time::from_timestamp_nanos(1676037976761976812))
-                .with_file_size_bytes(2241751),
-        )
-        .await;
-
-    setup
-        .partition
-        .create_parquet_file(
-            parquet_builder()
-                .with_min_time(1675995240778000000)
-                .with_max_time(1676063934345000000)
-                .with_compaction_level(CompactionLevel::Initial)
-                .with_max_l0_created_at(Time::from_timestamp_nanos(1676063936517933405))
-                .with_file_size_bytes(2117926),
-        )
-        .await;
-
-    setup
-        .partition
-        .create_parquet_file(
-            parquet_builder()
-                .with_min_time(1675987292063000000)
-                .with_max_time(1676064071432000000)
-                .with_compaction_level(CompactionLevel::Initial)
-                .with_max_l0_created_at(Time::from_timestamp_nanos(1676064075612113418))
-                .with_file_size_bytes(2197086),
-        )
-        .await;
-
-    setup
-        .partition
-        .create_parquet_file(
-            parquet_builder()
-                .with_min_time(1675991856673000000)
-                .with_max_time(1676064136664000000)
-                .with_compaction_level(CompactionLevel::Initial)
-                .with_max_l0_created_at(Time::from_timestamp_nanos(1676064139132278475))
-                .with_file_size_bytes(2179185),
-        )
-        .await;
-
-    setup
-        .partition
-        .create_parquet_file(
-            parquet_builder()
-                .with_min_time(1675990277246000000)
-                .with_max_time(1676064234591000000)
-                .with_compaction_level(CompactionLevel::Initial)
-                .with_max_l0_created_at(Time::from_timestamp_nanos(1676064236557583838))
-                .with_file_size_bytes(2229863),
-        )
-        .await;
-
-    setup
-        .partition
-        .create_parquet_file(
-            parquet_builder()
-                .with_min_time(1675989676787000000)
-                .with_max_time(1676064371697000000)
-                .with_compaction_level(CompactionLevel::Initial)
-                .with_max_l0_created_at(Time::from_timestamp_nanos(1676064375723383965))
-                .with_file_size_bytes(2164138),
-        )
-        .await;
-
-    setup
-        .partition
-        .create_parquet_file(
-            parquet_builder()
-                .with_min_time(1675992075734000000)
-                .with_max_time(1676064437297000000)
-                .with_compaction_level(CompactionLevel::Initial)
-                .with_max_l0_created_at(Time::from_timestamp_nanos(1676064439064292184))
-                .with_file_size_bytes(2139050),
-        )
-        .await;
-
-    setup
-        .partition
-        .create_parquet_file(
-            parquet_builder()
-                .with_min_time(1675991814786000000)
-                .with_max_time(1676064533585000000)
-                .with_compaction_level(CompactionLevel::Initial)
-                .with_max_l0_created_at(Time::from_timestamp_nanos(1676064536460879736))
-                .with_file_size_bytes(2215298),
-        )
-        .await;
-
-    setup
-        .partition
-        .create_parquet_file(
-            parquet_builder()
-                .with_min_time(1675994514058000000)
-                .with_max_time(1676064670409000000)
-                .with_compaction_level(CompactionLevel::Initial)
-                .with_max_l0_created_at(Time::from_timestamp_nanos(1676064675911178179))
-                .with_file_size_bytes(2081641),
-        )
-        .await;
-
-    setup
-        .partition
-        .create_parquet_file(
-            parquet_builder()
-                .with_min_time(1675989994664000000)
-                .with_max_time(1676064736678000000)
-                .with_compaction_level(CompactionLevel::Initial)
-                .with_max_l0_created_at(Time::from_timestamp_nanos(1676064740172902173))
-                .with_file_size_bytes(2270347),
-        )
-        .await;
-
-    setup
-        .partition
-        .create_parquet_file(
-            parquet_builder()
-                .with_min_time(1675989093150000000)
-                .with_max_time(1676064834639000000)
-                .with_compaction_level(CompactionLevel::Initial)
-                .with_max_l0_created_at(Time::from_timestamp_nanos(1676064836484625744))
-                .with_file_size_bytes(2241366),
-        )
-        .await;
-
-    setup
-        .partition
-        .create_parquet_file(
-            parquet_builder()
-                .with_min_time(1675987304054000000)
-                .with_max_time(1676064970327000000)
-                .with_compaction_level(CompactionLevel::Initial)
-                .with_max_l0_created_at(Time::from_timestamp_nanos(1676064975861286528))
-                .with_file_size_bytes(2127038),
-=======
+        )
+        .await;
+
+    setup
+        .partition
+        .create_parquet_file(
+            parquet_builder()
                 .with_min_time(1680047223527000000)
                 .with_max_time(1680047793776000000)
                 .with_compaction_level(CompactionLevel::FileNonOverlapped)
                 .with_max_l0_created_at(Time::from_timestamp_nanos(1680564436898219406))
                 .with_file_size_bytes(105366839),
->>>>>>> 525f8ec0
-        )
-        .await;
-
-    setup
-        .partition
-        .create_parquet_file(
-            parquet_builder()
-<<<<<<< HEAD
-                .with_min_time(1675987787688000000)
-                .with_max_time(1676065036871000000)
-                .with_compaction_level(CompactionLevel::Initial)
-                .with_max_l0_created_at(Time::from_timestamp_nanos(1676065039959254669))
-                .with_file_size_bytes(2234389),
-=======
+        )
+        .await;
+
+    setup
+        .partition
+        .create_parquet_file(
+            parquet_builder()
                 .with_min_time(1680047793777000000)
                 .with_max_time(1680047999999000000)
                 .with_compaction_level(CompactionLevel::FileNonOverlapped)
                 .with_max_l0_created_at(Time::from_timestamp_nanos(1680564436898219406))
                 .with_file_size_bytes(37340524),
->>>>>>> 525f8ec0
-        )
-        .await;
-
-    setup
-        .partition
-        .create_parquet_file(
-            parquet_builder()
-<<<<<<< HEAD
-                .with_min_time(1675994030979000000)
-                .with_max_time(1676065133988000000)
-                .with_compaction_level(CompactionLevel::Initial)
-                .with_max_l0_created_at(Time::from_timestamp_nanos(1676065136539751838))
-                .with_file_size_bytes(2162239),
-=======
+        )
+        .await;
+
+    setup
+        .partition
+        .create_parquet_file(
+            parquet_builder()
                 .with_min_time(1679962892196000000)
                 .with_max_time(1679969727828000000)
                 .with_compaction_level(CompactionLevel::FileNonOverlapped)
                 .with_max_l0_created_at(Time::from_timestamp_nanos(1681186614522129445))
                 .with_file_size_bytes(585995),
->>>>>>> 525f8ec0
-        )
-        .await;
-
-    setup
-        .partition
-        .create_parquet_file(
-            parquet_builder()
-<<<<<<< HEAD
-                .with_min_time(1675988375191000000)
-                .with_max_time(1676065272216000000)
-                .with_compaction_level(CompactionLevel::Initial)
-                .with_max_l0_created_at(Time::from_timestamp_nanos(1676065275804926272))
-                .with_file_size_bytes(2225432),
-=======
+        )
+        .await;
+
+    setup
+        .partition
+        .create_parquet_file(
+            parquet_builder()
                 .with_min_time(1679979814583000000)
                 .with_max_time(1679989863127000000)
                 .with_compaction_level(CompactionLevel::FileNonOverlapped)
                 .with_max_l0_created_at(Time::from_timestamp_nanos(1681186614522129445))
                 .with_file_size_bytes(124967),
->>>>>>> 525f8ec0
-        )
-        .await;
-
-    setup
-        .partition
-        .create_parquet_file(
-            parquet_builder()
-<<<<<<< HEAD
-                .with_min_time(1675987584851000000)
-                .with_max_time(1676065337320000000)
-                .with_compaction_level(CompactionLevel::Initial)
-                .with_max_l0_created_at(Time::from_timestamp_nanos(1676065339850486840))
-                .with_file_size_bytes(2199543),
-=======
+        )
+        .await;
+
+    setup
+        .partition
+        .create_parquet_file(
+            parquet_builder()
                 .with_min_time(1679994942502000000)
                 .with_max_time(1679996159985000000)
                 .with_compaction_level(CompactionLevel::FileNonOverlapped)
                 .with_max_l0_created_at(Time::from_timestamp_nanos(1681186614522129445))
                 .with_file_size_bytes(174089),
->>>>>>> 525f8ec0
-        )
-        .await;
-
-    setup
-        .partition
-        .create_parquet_file(
-            parquet_builder()
-<<<<<<< HEAD
-                .with_min_time(1675987883656000000)
-                .with_max_time(1676065434070000000)
-                .with_compaction_level(CompactionLevel::Initial)
-                .with_max_l0_created_at(Time::from_timestamp_nanos(1676065436477743987))
-                .with_file_size_bytes(2189675),
-=======
+        )
+        .await;
+
+    setup
+        .partition
+        .create_parquet_file(
+            parquet_builder()
                 .with_min_time(1679996160115000000)
                 .with_max_time(1680013439626000000)
                 .with_compaction_level(CompactionLevel::FileNonOverlapped)
                 .with_max_l0_created_at(Time::from_timestamp_nanos(1681186614522129445))
                 .with_file_size_bytes(1448943),
->>>>>>> 525f8ec0
-        )
-        .await;
-
-    setup
-        .partition
-        .create_parquet_file(
-            parquet_builder()
-<<<<<<< HEAD
-                .with_min_time(1675987838080000000)
-                .with_max_time(1676065568770000000)
-                .with_compaction_level(CompactionLevel::Initial)
-                .with_max_l0_created_at(Time::from_timestamp_nanos(1676065575902973989))
-                .with_file_size_bytes(2240286),
-=======
+        )
+        .await;
+
+    setup
+        .partition
+        .create_parquet_file(
+            parquet_builder()
                 .with_min_time(1680013440066000000)
                 .with_max_time(1680019937530000000)
                 .with_compaction_level(CompactionLevel::FileNonOverlapped)
                 .with_max_l0_created_at(Time::from_timestamp_nanos(1681186614522129445))
                 .with_file_size_bytes(443531),
->>>>>>> 525f8ec0
-        )
-        .await;
-
-    setup
-        .partition
-        .create_parquet_file(
-            parquet_builder()
-<<<<<<< HEAD
-                .with_min_time(1675987203524000000)
-                .with_max_time(1676003982168000000)
-                .with_compaction_level(CompactionLevel::Initial)
-                .with_max_l0_created_at(Time::from_timestamp_nanos(1676036233843843417))
-                .with_file_size_bytes(249698),
-=======
+        )
+        .await;
+
+    setup
+        .partition
+        .create_parquet_file(
+            parquet_builder()
                 .with_min_time(1680019960376000000)
                 .with_max_time(1680030670313000000)
                 .with_compaction_level(CompactionLevel::FileNonOverlapped)
                 .with_max_l0_created_at(Time::from_timestamp_nanos(1681186614522129445))
                 .with_file_size_bytes(187534),
->>>>>>> 525f8ec0
-        )
-        .await;
-
-    setup
-        .partition
-        .create_parquet_file(
-            parquet_builder()
-<<<<<<< HEAD
-                .with_min_time(1676003983105000000)
-                .with_max_time(1676020762353000000)
-                .with_compaction_level(CompactionLevel::Initial)
-                .with_max_l0_created_at(Time::from_timestamp_nanos(1676036233843843417))
-                .with_file_size_bytes(118322672),
-=======
+        )
+        .await;
+
+    setup
+        .partition
+        .create_parquet_file(
+            parquet_builder()
                 .with_min_time(1680030903802000000)
                 .with_max_time(1680033957192000000)
                 .with_compaction_level(CompactionLevel::FileNonOverlapped)
                 .with_max_l0_created_at(Time::from_timestamp_nanos(1681186614522129445))
                 .with_file_size_bytes(50882),
->>>>>>> 525f8ec0
-        )
-        .await;
-
-    setup
-        .partition
-        .create_parquet_file(
-            parquet_builder()
-<<<<<<< HEAD
-                .with_min_time(1676020762355000000)
-                .with_max_time(1676036230752000000)
-                .with_compaction_level(CompactionLevel::Initial)
-                .with_max_l0_created_at(Time::from_timestamp_nanos(1676036233843843417))
-                .with_file_size_bytes(167000529),
-=======
+        )
+        .await;
+
+    setup
+        .partition
+        .create_parquet_file(
+            parquet_builder()
                 .with_min_time(1680035266427000000)
                 .with_max_time(1680037607284000000)
                 .with_compaction_level(CompactionLevel::FileNonOverlapped)
                 .with_max_l0_created_at(Time::from_timestamp_nanos(1681186614522129445))
                 .with_file_size_bytes(62993),
->>>>>>> 525f8ec0
-        )
-        .await;
-
-    setup
-        .partition
-        .create_parquet_file(
-            parquet_builder()
-<<<<<<< HEAD
-                .with_min_time(1675987206125000000)
-                .with_max_time(1676013525882000000)
-                .with_compaction_level(CompactionLevel::Initial)
-                .with_max_l0_created_at(Time::from_timestamp_nanos(1676063839068577846))
-                .with_file_size_bytes(299209),
-=======
+        )
+        .await;
+
+    setup
+        .partition
+        .create_parquet_file(
+            parquet_builder()
                 .with_min_time(1680037696661000000)
                 .with_max_time(1680041087999000000)
                 .with_compaction_level(CompactionLevel::FileNonOverlapped)
                 .with_max_l0_created_at(Time::from_timestamp_nanos(1681186614522129445))
                 .with_file_size_bytes(9732222),
->>>>>>> 525f8ec0
-        )
-        .await;
-
-    setup
-        .partition
-        .create_parquet_file(
-            parquet_builder()
-<<<<<<< HEAD
-                .with_min_time(1676013530331000000)
-                .with_max_time(1676039845772000000)
-                .with_compaction_level(CompactionLevel::Initial)
-                .with_max_l0_created_at(Time::from_timestamp_nanos(1676063839068577846))
-                .with_file_size_bytes(29163092),
-=======
+        )
+        .await;
+
+    setup
+        .partition
+        .create_parquet_file(
+            parquet_builder()
                 .with_min_time(1680041088000000000)
                 .with_max_time(1680044543999000000)
                 .with_compaction_level(CompactionLevel::FileNonOverlapped)
                 .with_max_l0_created_at(Time::from_timestamp_nanos(1681186614522129445))
                 .with_file_size_bytes(116659999),
->>>>>>> 525f8ec0
-        )
-        .await;
-
-    setup
-        .partition
-        .create_parquet_file(
-            parquet_builder()
-<<<<<<< HEAD
-                .with_min_time(1676039845773000000)
-                .with_max_time(1676063836202000000)
-                .with_compaction_level(CompactionLevel::Initial)
-                .with_max_l0_created_at(Time::from_timestamp_nanos(1676063839068577846))
-                .with_file_size_bytes(253799912),
-=======
+        )
+        .await;
+
+    setup
+        .partition
+        .create_parquet_file(
+            parquet_builder()
                 .with_min_time(1680044544000000000)
                 .with_max_time(1680045637388000000)
                 .with_compaction_level(CompactionLevel::FileNonOverlapped)
                 .with_max_l0_created_at(Time::from_timestamp_nanos(1681186614522129445))
                 .with_file_size_bytes(177095940),
->>>>>>> 525f8ec0
-        )
-        .await;
-
-    setup
-        .partition
-        .create_parquet_file(
-            parquet_builder()
-<<<<<<< HEAD
-                .with_min_time(1675987825375000000)
-                .with_max_time(1676050466145000000)
-                .with_compaction_level(CompactionLevel::Initial)
-                .with_max_l0_created_at(Time::from_timestamp_nanos(1676066475259188285))
-                .with_file_size_bytes(20949),
-=======
+        )
+        .await;
+
+    setup
+        .partition
+        .create_parquet_file(
+            parquet_builder()
                 .with_min_time(1679961600071000000)
                 .with_max_time(1680030719900000000)
                 .with_compaction_level(CompactionLevel::Initial)
                 .with_max_l0_created_at(Time::from_timestamp_nanos(1681420678891928705))
                 .with_file_size_bytes(11208773),
->>>>>>> 525f8ec0
-        )
-        .await;
-
-    setup
-        .partition
-        .create_parquet_file(
-            parquet_builder()
-<<<<<<< HEAD
-                .with_min_time(1676050539639000000)
-                .with_max_time(1676066212011000000)
-                .with_compaction_level(CompactionLevel::Initial)
-                .with_max_l0_created_at(Time::from_timestamp_nanos(1676066475259188285))
-                .with_file_size_bytes(13133322),
-=======
+        )
+        .await;
+
+    setup
+        .partition
+        .create_parquet_file(
+            parquet_builder()
                 .with_min_time(1680030720000000000)
                 .with_max_time(1680047999900000000)
                 .with_compaction_level(CompactionLevel::Initial)
                 .with_max_l0_created_at(Time::from_timestamp_nanos(1681420678891928705))
                 .with_file_size_bytes(2806765),
->>>>>>> 525f8ec0
         )
         .await;
 
@@ -2860,7 +2380,605 @@
     ---
     - "**** Input Files "
     - "L0                                                                                                                 "
-<<<<<<< HEAD
+    - "L0.17[1679961600071000000,1680030719900000000] 1681420678.89s 11mb|--------------------------------L0.17--------------------------------|                   "
+    - "L0.18[1680030720000000000,1680047999900000000] 1681420678.89s 3mb                                                                       |-----L0.18-----|  "
+    - "L1                                                                                                                 "
+    - "L1.1[1680045637389000000,1680046202520000000] 1680564436.9s 101mb                                                                                       |L1.1|"
+    - "L1.2[1680046202521000000,1680046767652000000] 1680564436.9s 99mb                                                                                        |L1.2|"
+    - "L1.3[1680046767653000000,1680047223526000000] 1680564436.9s 80mb                                                                                        |L1.3|"
+    - "L1.4[1680047223527000000,1680047793776000000] 1680564436.9s 100mb                                                                                         |L1.4|"
+    - "L1.5[1680047793777000000,1680047999999000000] 1680564436.9s 36mb                                                                                         |L1.5|"
+    - "L1.6[1679962892196000000,1679969727828000000] 1681186614.52s 572kb |L1.6-|                                                                                  "
+    - "L1.7[1679979814583000000,1679989863127000000] 1681186614.52s 122kb                  |--L1.7--|                                                              "
+    - "L1.8[1679994942502000000,1679996159985000000] 1681186614.52s 170kb                                  |L1.8|                                                  "
+    - "L1.9[1679996160115000000,1680013439626000000] 1681186614.52s 1mb                                    |-----L1.9------|                                     "
+    - "L1.10[1680013440066000000,1680019937530000000] 1681186614.52s 433kb                                                      |L1.10|                             "
+    - "L1.11[1680019960376000000,1680030670313000000] 1681186614.52s 183kb                                                            |--L1.11--|                   "
+    - "L1.12[1680030903802000000,1680033957192000000] 1681186614.52s 50kb                                                                        |L1.12|           "
+    - "L1.13[1680035266427000000,1680037607284000000] 1681186614.52s 62kb                                                                            |L1.13|       "
+    - "L1.14[1680037696661000000,1680041087999000000] 1681186614.52s 9mb                                                                               |L1.14|    "
+    - "L1.15[1680041088000000000,1680044543999000000] 1681186614.52s 111mb                                                                                  |L1.15| "
+    - "L1.16[1680044544000000000,1680045637388000000] 1681186614.52s 169mb                                                                                      |L1.16|"
+    - "WARNING: file L1.16[1680044544000000000,1680045637388000000] 1681186614.52s 169mb exceeds soft limit 100mb by more than 50%"
+    - "**** Final Output Files (1.51gb written)"
+    - "L2                                                                                                                 "
+    - "L2.46[1679961600071000000,1680022452125054234] 1681420678.89s 100mb|----------------------------L2.46----------------------------|                           "
+    - "L2.56[1680022452125054235,1680032319822461332] 1681420678.89s 100mb                                                               |-L2.56--|                 "
+    - "L2.57[1680032319822461333,1680042187519868429] 1681420678.89s 100mb                                                                         |-L2.57--|       "
+    - "L2.58[1680042187519868430,1680045769912063525] 1681420678.89s 36mb                                                                                   |L2.58|"
+    - "L2.59[1680045769912063526,1680046349505534795] 1681420678.89s 100mb                                                                                       |L2.59|"
+    - "L2.60[1680046349505534796,1680046929099006064] 1681420678.89s 100mb                                                                                        |L2.60|"
+    - "L2.61[1680046929099006065,1680047338160274709] 1681420678.89s 71mb                                                                                        |L2.61|"
+    - "L2.62[1680047338160274710,1680047867631254942] 1681420678.89s 93mb                                                                                         |L2.62|"
+    - "L2.63[1680047867631254943,1680047999999000000] 1681420678.89s 23mb                                                                                         |L2.63|"
+    "###
+    );
+}
+
+// This test comes from a real world catalog scenario where the configured split percentage caused a loop.  ManySmallFiles decided to compact just 2 files, which
+// happen to already be split at the target percentage.  So the compaction creates 2 output files that are the same as the input files, resulting in a loop.
+#[tokio::test]
+async fn split_precent_loop() {
+    test_helpers::maybe_start_logging();
+
+    let max_files = 20;
+    let setup = layout_setup_builder()
+        .await
+        .with_max_num_files_per_plan(max_files)
+        .with_max_desired_file_size_bytes(MAX_DESIRED_FILE_SIZE)
+        .with_partition_timeout(Duration::from_millis(1000))
+        .with_percentage_max_file_size(5)
+        .with_split_percentage(80)
+        .with_suppress_run_output() // remove this to debug
+        .build()
+        .await;
+
+    setup
+        .partition
+        .create_parquet_file(
+            parquet_builder()
+                .with_min_time(1675987200001000000)
+                .with_max_time(1675996179137000000)
+                .with_compaction_level(CompactionLevel::FileNonOverlapped)
+                .with_max_l0_created_at(Time::from_timestamp_nanos(1676010160053162493))
+                .with_file_size_bytes(103403616),
+        )
+        .await;
+
+    setup
+        .partition
+        .create_parquet_file(
+            parquet_builder()
+                .with_min_time(1675996179142000000)
+                .with_max_time(1676005158275000000)
+                .with_compaction_level(CompactionLevel::FileNonOverlapped)
+                .with_max_l0_created_at(Time::from_timestamp_nanos(1676010160053162493))
+                .with_file_size_bytes(102072124),
+        )
+        .await;
+
+    setup
+        .partition
+        .create_parquet_file(
+            parquet_builder()
+                .with_min_time(1676005158277000000)
+                .with_max_time(1676010156669000000)
+                .with_compaction_level(CompactionLevel::FileNonOverlapped)
+                .with_max_l0_created_at(Time::from_timestamp_nanos(1676010160053162493))
+                .with_file_size_bytes(61186631),
+        )
+        .await;
+
+    setup
+        .partition
+        .create_parquet_file(
+            parquet_builder()
+                .with_min_time(1675989300563000000)
+                .with_max_time(1676036409167000000)
+                .with_compaction_level(CompactionLevel::Initial)
+                .with_max_l0_created_at(Time::from_timestamp_nanos(1676036411377096481))
+                .with_file_size_bytes(2219347),
+        )
+        .await;
+
+    setup
+        .partition
+        .create_parquet_file(
+            parquet_builder()
+                .with_min_time(1675987777260000000)
+                .with_max_time(1676036474324000000)
+                .with_compaction_level(CompactionLevel::Initial)
+                .with_max_l0_created_at(Time::from_timestamp_nanos(1676036476572081862))
+                .with_file_size_bytes(2159488),
+        )
+        .await;
+
+    setup
+        .partition
+        .create_parquet_file(
+            parquet_builder()
+                .with_min_time(1675987902254000000)
+                .with_max_time(1676036529744000000)
+                .with_compaction_level(CompactionLevel::Initial)
+                .with_max_l0_created_at(Time::from_timestamp_nanos(1676036533523024586))
+                .with_file_size_bytes(2267826),
+        )
+        .await;
+
+    setup
+        .partition
+        .create_parquet_file(
+            parquet_builder()
+                .with_min_time(1675987264233000000)
+                .with_max_time(1676036708522000000)
+                .with_compaction_level(CompactionLevel::Initial)
+                .with_max_l0_created_at(Time::from_timestamp_nanos(1676036711284678620))
+                .with_file_size_bytes(2262710),
+        )
+        .await;
+
+    setup
+        .partition
+        .create_parquet_file(
+            parquet_builder()
+                .with_min_time(1675987208765000000)
+                .with_max_time(1676036773664000000)
+                .with_compaction_level(CompactionLevel::Initial)
+                .with_max_l0_created_at(Time::from_timestamp_nanos(1676036776492734973))
+                .with_file_size_bytes(2283847),
+        )
+        .await;
+
+    setup
+        .partition
+        .create_parquet_file(
+            parquet_builder()
+                .with_min_time(1675987969189000000)
+                .with_max_time(1676036830287000000)
+                .with_compaction_level(CompactionLevel::Initial)
+                .with_max_l0_created_at(Time::from_timestamp_nanos(1676036833578815748))
+                .with_file_size_bytes(2173838),
+        )
+        .await;
+
+    setup
+        .partition
+        .create_parquet_file(
+            parquet_builder()
+                .with_min_time(1675987448630000000)
+                .with_max_time(1676037009945000000)
+                .with_compaction_level(CompactionLevel::Initial)
+                .with_max_l0_created_at(Time::from_timestamp_nanos(1676037011333912856))
+                .with_file_size_bytes(2215286),
+        )
+        .await;
+
+    setup
+        .partition
+        .create_parquet_file(
+            parquet_builder()
+                .with_min_time(1675991332100000000)
+                .with_max_time(1676037072975000000)
+                .with_compaction_level(CompactionLevel::Initial)
+                .with_max_l0_created_at(Time::from_timestamp_nanos(1676037076612171888))
+                .with_file_size_bytes(2175613),
+        )
+        .await;
+
+    setup
+        .partition
+        .create_parquet_file(
+            parquet_builder()
+                .with_min_time(1675989374650000000)
+                .with_max_time(1676037129342000000)
+                .with_compaction_level(CompactionLevel::Initial)
+                .with_max_l0_created_at(Time::from_timestamp_nanos(1676037133683428336))
+                .with_file_size_bytes(2244289),
+        )
+        .await;
+
+    setup
+        .partition
+        .create_parquet_file(
+            parquet_builder()
+                .with_min_time(1675987252382000000)
+                .with_max_time(1676037308408000000)
+                .with_compaction_level(CompactionLevel::Initial)
+                .with_max_l0_created_at(Time::from_timestamp_nanos(1676037311292474524))
+                .with_file_size_bytes(2217991),
+        )
+        .await;
+
+    setup
+        .partition
+        .create_parquet_file(
+            parquet_builder()
+                .with_min_time(1675987574435000000)
+                .with_max_time(1676037374115000000)
+                .with_compaction_level(CompactionLevel::Initial)
+                .with_max_l0_created_at(Time::from_timestamp_nanos(1676037376589707454))
+                .with_file_size_bytes(2188472),
+        )
+        .await;
+
+    setup
+        .partition
+        .create_parquet_file(
+            parquet_builder()
+                .with_min_time(1675989488901000000)
+                .with_max_time(1676037430277000000)
+                .with_compaction_level(CompactionLevel::Initial)
+                .with_max_l0_created_at(Time::from_timestamp_nanos(1676037433529280795))
+                .with_file_size_bytes(2247953),
+        )
+        .await;
+
+    setup
+        .partition
+        .create_parquet_file(
+            parquet_builder()
+                .with_min_time(1675987956301000000)
+                .with_max_time(1676037608139000000)
+                .with_compaction_level(CompactionLevel::Initial)
+                .with_max_l0_created_at(Time::from_timestamp_nanos(1676037611337404983))
+                .with_file_size_bytes(2230257),
+        )
+        .await;
+
+    setup
+        .partition
+        .create_parquet_file(
+            parquet_builder()
+                .with_min_time(1675987840745000000)
+                .with_max_time(1676037673346000000)
+                .with_compaction_level(CompactionLevel::Initial)
+                .with_max_l0_created_at(Time::from_timestamp_nanos(1676037676565165201))
+                .with_file_size_bytes(2197670),
+        )
+        .await;
+
+    setup
+        .partition
+        .create_parquet_file(
+            parquet_builder()
+                .with_min_time(1675987620819000000)
+                .with_max_time(1676037730350000000)
+                .with_compaction_level(CompactionLevel::Initial)
+                .with_max_l0_created_at(Time::from_timestamp_nanos(1676037733819595619))
+                .with_file_size_bytes(2181963),
+        )
+        .await;
+
+    setup
+        .partition
+        .create_parquet_file(
+            parquet_builder()
+                .with_min_time(1675987267649000000)
+                .with_max_time(1676037909084000000)
+                .with_compaction_level(CompactionLevel::Initial)
+                .with_max_l0_created_at(Time::from_timestamp_nanos(1676037911429564851))
+                .with_file_size_bytes(2225185),
+        )
+        .await;
+
+    setup
+        .partition
+        .create_parquet_file(
+            parquet_builder()
+                .with_min_time(1675988167750000000)
+                .with_max_time(1676037975214000000)
+                .with_compaction_level(CompactionLevel::Initial)
+                .with_max_l0_created_at(Time::from_timestamp_nanos(1676037976761976812))
+                .with_file_size_bytes(2241751),
+        )
+        .await;
+
+    setup
+        .partition
+        .create_parquet_file(
+            parquet_builder()
+                .with_min_time(1675995240778000000)
+                .with_max_time(1676063934345000000)
+                .with_compaction_level(CompactionLevel::Initial)
+                .with_max_l0_created_at(Time::from_timestamp_nanos(1676063936517933405))
+                .with_file_size_bytes(2117926),
+        )
+        .await;
+
+    setup
+        .partition
+        .create_parquet_file(
+            parquet_builder()
+                .with_min_time(1675987292063000000)
+                .with_max_time(1676064071432000000)
+                .with_compaction_level(CompactionLevel::Initial)
+                .with_max_l0_created_at(Time::from_timestamp_nanos(1676064075612113418))
+                .with_file_size_bytes(2197086),
+        )
+        .await;
+
+    setup
+        .partition
+        .create_parquet_file(
+            parquet_builder()
+                .with_min_time(1675991856673000000)
+                .with_max_time(1676064136664000000)
+                .with_compaction_level(CompactionLevel::Initial)
+                .with_max_l0_created_at(Time::from_timestamp_nanos(1676064139132278475))
+                .with_file_size_bytes(2179185),
+        )
+        .await;
+
+    setup
+        .partition
+        .create_parquet_file(
+            parquet_builder()
+                .with_min_time(1675990277246000000)
+                .with_max_time(1676064234591000000)
+                .with_compaction_level(CompactionLevel::Initial)
+                .with_max_l0_created_at(Time::from_timestamp_nanos(1676064236557583838))
+                .with_file_size_bytes(2229863),
+        )
+        .await;
+
+    setup
+        .partition
+        .create_parquet_file(
+            parquet_builder()
+                .with_min_time(1675989676787000000)
+                .with_max_time(1676064371697000000)
+                .with_compaction_level(CompactionLevel::Initial)
+                .with_max_l0_created_at(Time::from_timestamp_nanos(1676064375723383965))
+                .with_file_size_bytes(2164138),
+        )
+        .await;
+
+    setup
+        .partition
+        .create_parquet_file(
+            parquet_builder()
+                .with_min_time(1675992075734000000)
+                .with_max_time(1676064437297000000)
+                .with_compaction_level(CompactionLevel::Initial)
+                .with_max_l0_created_at(Time::from_timestamp_nanos(1676064439064292184))
+                .with_file_size_bytes(2139050),
+        )
+        .await;
+
+    setup
+        .partition
+        .create_parquet_file(
+            parquet_builder()
+                .with_min_time(1675991814786000000)
+                .with_max_time(1676064533585000000)
+                .with_compaction_level(CompactionLevel::Initial)
+                .with_max_l0_created_at(Time::from_timestamp_nanos(1676064536460879736))
+                .with_file_size_bytes(2215298),
+        )
+        .await;
+
+    setup
+        .partition
+        .create_parquet_file(
+            parquet_builder()
+                .with_min_time(1675994514058000000)
+                .with_max_time(1676064670409000000)
+                .with_compaction_level(CompactionLevel::Initial)
+                .with_max_l0_created_at(Time::from_timestamp_nanos(1676064675911178179))
+                .with_file_size_bytes(2081641),
+        )
+        .await;
+
+    setup
+        .partition
+        .create_parquet_file(
+            parquet_builder()
+                .with_min_time(1675989994664000000)
+                .with_max_time(1676064736678000000)
+                .with_compaction_level(CompactionLevel::Initial)
+                .with_max_l0_created_at(Time::from_timestamp_nanos(1676064740172902173))
+                .with_file_size_bytes(2270347),
+        )
+        .await;
+
+    setup
+        .partition
+        .create_parquet_file(
+            parquet_builder()
+                .with_min_time(1675989093150000000)
+                .with_max_time(1676064834639000000)
+                .with_compaction_level(CompactionLevel::Initial)
+                .with_max_l0_created_at(Time::from_timestamp_nanos(1676064836484625744))
+                .with_file_size_bytes(2241366),
+        )
+        .await;
+
+    setup
+        .partition
+        .create_parquet_file(
+            parquet_builder()
+                .with_min_time(1675987304054000000)
+                .with_max_time(1676064970327000000)
+                .with_compaction_level(CompactionLevel::Initial)
+                .with_max_l0_created_at(Time::from_timestamp_nanos(1676064975861286528))
+                .with_file_size_bytes(2127038),
+        )
+        .await;
+
+    setup
+        .partition
+        .create_parquet_file(
+            parquet_builder()
+                .with_min_time(1675987787688000000)
+                .with_max_time(1676065036871000000)
+                .with_compaction_level(CompactionLevel::Initial)
+                .with_max_l0_created_at(Time::from_timestamp_nanos(1676065039959254669))
+                .with_file_size_bytes(2234389),
+        )
+        .await;
+
+    setup
+        .partition
+        .create_parquet_file(
+            parquet_builder()
+                .with_min_time(1675994030979000000)
+                .with_max_time(1676065133988000000)
+                .with_compaction_level(CompactionLevel::Initial)
+                .with_max_l0_created_at(Time::from_timestamp_nanos(1676065136539751838))
+                .with_file_size_bytes(2162239),
+        )
+        .await;
+
+    setup
+        .partition
+        .create_parquet_file(
+            parquet_builder()
+                .with_min_time(1675988375191000000)
+                .with_max_time(1676065272216000000)
+                .with_compaction_level(CompactionLevel::Initial)
+                .with_max_l0_created_at(Time::from_timestamp_nanos(1676065275804926272))
+                .with_file_size_bytes(2225432),
+        )
+        .await;
+
+    setup
+        .partition
+        .create_parquet_file(
+            parquet_builder()
+                .with_min_time(1675987584851000000)
+                .with_max_time(1676065337320000000)
+                .with_compaction_level(CompactionLevel::Initial)
+                .with_max_l0_created_at(Time::from_timestamp_nanos(1676065339850486840))
+                .with_file_size_bytes(2199543),
+        )
+        .await;
+
+    setup
+        .partition
+        .create_parquet_file(
+            parquet_builder()
+                .with_min_time(1675987883656000000)
+                .with_max_time(1676065434070000000)
+                .with_compaction_level(CompactionLevel::Initial)
+                .with_max_l0_created_at(Time::from_timestamp_nanos(1676065436477743987))
+                .with_file_size_bytes(2189675),
+        )
+        .await;
+
+    setup
+        .partition
+        .create_parquet_file(
+            parquet_builder()
+                .with_min_time(1675987838080000000)
+                .with_max_time(1676065568770000000)
+                .with_compaction_level(CompactionLevel::Initial)
+                .with_max_l0_created_at(Time::from_timestamp_nanos(1676065575902973989))
+                .with_file_size_bytes(2240286),
+        )
+        .await;
+
+    setup
+        .partition
+        .create_parquet_file(
+            parquet_builder()
+                .with_min_time(1675987203524000000)
+                .with_max_time(1676003982168000000)
+                .with_compaction_level(CompactionLevel::Initial)
+                .with_max_l0_created_at(Time::from_timestamp_nanos(1676036233843843417))
+                .with_file_size_bytes(249698),
+        )
+        .await;
+
+    setup
+        .partition
+        .create_parquet_file(
+            parquet_builder()
+                .with_min_time(1676003983105000000)
+                .with_max_time(1676020762353000000)
+                .with_compaction_level(CompactionLevel::Initial)
+                .with_max_l0_created_at(Time::from_timestamp_nanos(1676036233843843417))
+                .with_file_size_bytes(118322672),
+        )
+        .await;
+
+    setup
+        .partition
+        .create_parquet_file(
+            parquet_builder()
+                .with_min_time(1676020762355000000)
+                .with_max_time(1676036230752000000)
+                .with_compaction_level(CompactionLevel::Initial)
+                .with_max_l0_created_at(Time::from_timestamp_nanos(1676036233843843417))
+                .with_file_size_bytes(167000529),
+        )
+        .await;
+
+    setup
+        .partition
+        .create_parquet_file(
+            parquet_builder()
+                .with_min_time(1675987206125000000)
+                .with_max_time(1676013525882000000)
+                .with_compaction_level(CompactionLevel::Initial)
+                .with_max_l0_created_at(Time::from_timestamp_nanos(1676063839068577846))
+                .with_file_size_bytes(299209),
+        )
+        .await;
+
+    setup
+        .partition
+        .create_parquet_file(
+            parquet_builder()
+                .with_min_time(1676013530331000000)
+                .with_max_time(1676039845772000000)
+                .with_compaction_level(CompactionLevel::Initial)
+                .with_max_l0_created_at(Time::from_timestamp_nanos(1676063839068577846))
+                .with_file_size_bytes(29163092),
+        )
+        .await;
+
+    setup
+        .partition
+        .create_parquet_file(
+            parquet_builder()
+                .with_min_time(1676039845773000000)
+                .with_max_time(1676063836202000000)
+                .with_compaction_level(CompactionLevel::Initial)
+                .with_max_l0_created_at(Time::from_timestamp_nanos(1676063839068577846))
+                .with_file_size_bytes(253799912),
+        )
+        .await;
+
+    setup
+        .partition
+        .create_parquet_file(
+            parquet_builder()
+                .with_min_time(1675987825375000000)
+                .with_max_time(1676050466145000000)
+                .with_compaction_level(CompactionLevel::Initial)
+                .with_max_l0_created_at(Time::from_timestamp_nanos(1676066475259188285))
+                .with_file_size_bytes(20949),
+        )
+        .await;
+
+    setup
+        .partition
+        .create_parquet_file(
+            parquet_builder()
+                .with_min_time(1676050539639000000)
+                .with_max_time(1676066212011000000)
+                .with_compaction_level(CompactionLevel::Initial)
+                .with_max_l0_created_at(Time::from_timestamp_nanos(1676066475259188285))
+                .with_file_size_bytes(13133322),
+        )
+        .await;
+
+    insta::assert_yaml_snapshot!(
+        run_layout_scenario(&setup).await,
+        @r###"
+    ---
+    - "**** Input Files "
+    - "L0                                                                                                                 "
     - "L0.4[1675989300563000000,1676036409167000000] 1676036411.38s 2mb  |-----------------------L0.4------------------------|                                   "
     - "L0.5[1675987777260000000,1676036474324000000] 1676036476.57s 2mb|------------------------L0.5-------------------------|                                   "
     - "L0.6[1675987902254000000,1676036529744000000] 1676036533.52s 2mb|------------------------L0.6-------------------------|                                   "
@@ -2920,39 +3038,6 @@
     - "L2.333[1676023648281062783,1676032943596752676] 1676066475.26s 100mb                                         |-L2.333-|                                       "
     - "L2.334[1676032943596752677,1676034607207000000] 1676066475.26s 18mb                                                    |L2.334|                              "
     - "WARNING: file L2.304[1676034607207000001,1676066212011000000] 1676066475.26s 286mb exceeds soft limit 100mb by more than 50%"
-=======
-    - "L0.17[1679961600071000000,1680030719900000000] 1681420678.89s 11mb|--------------------------------L0.17--------------------------------|                   "
-    - "L0.18[1680030720000000000,1680047999900000000] 1681420678.89s 3mb                                                                       |-----L0.18-----|  "
-    - "L1                                                                                                                 "
-    - "L1.1[1680045637389000000,1680046202520000000] 1680564436.9s 101mb                                                                                       |L1.1|"
-    - "L1.2[1680046202521000000,1680046767652000000] 1680564436.9s 99mb                                                                                        |L1.2|"
-    - "L1.3[1680046767653000000,1680047223526000000] 1680564436.9s 80mb                                                                                        |L1.3|"
-    - "L1.4[1680047223527000000,1680047793776000000] 1680564436.9s 100mb                                                                                         |L1.4|"
-    - "L1.5[1680047793777000000,1680047999999000000] 1680564436.9s 36mb                                                                                         |L1.5|"
-    - "L1.6[1679962892196000000,1679969727828000000] 1681186614.52s 572kb |L1.6-|                                                                                  "
-    - "L1.7[1679979814583000000,1679989863127000000] 1681186614.52s 122kb                  |--L1.7--|                                                              "
-    - "L1.8[1679994942502000000,1679996159985000000] 1681186614.52s 170kb                                  |L1.8|                                                  "
-    - "L1.9[1679996160115000000,1680013439626000000] 1681186614.52s 1mb                                    |-----L1.9------|                                     "
-    - "L1.10[1680013440066000000,1680019937530000000] 1681186614.52s 433kb                                                      |L1.10|                             "
-    - "L1.11[1680019960376000000,1680030670313000000] 1681186614.52s 183kb                                                            |--L1.11--|                   "
-    - "L1.12[1680030903802000000,1680033957192000000] 1681186614.52s 50kb                                                                        |L1.12|           "
-    - "L1.13[1680035266427000000,1680037607284000000] 1681186614.52s 62kb                                                                            |L1.13|       "
-    - "L1.14[1680037696661000000,1680041087999000000] 1681186614.52s 9mb                                                                               |L1.14|    "
-    - "L1.15[1680041088000000000,1680044543999000000] 1681186614.52s 111mb                                                                                  |L1.15| "
-    - "L1.16[1680044544000000000,1680045637388000000] 1681186614.52s 169mb                                                                                      |L1.16|"
-    - "WARNING: file L1.16[1680044544000000000,1680045637388000000] 1681186614.52s 169mb exceeds soft limit 100mb by more than 50%"
-    - "**** Final Output Files (1.51gb written)"
-    - "L2                                                                                                                 "
-    - "L2.46[1679961600071000000,1680022452125054234] 1681420678.89s 100mb|----------------------------L2.46----------------------------|                           "
-    - "L2.56[1680022452125054235,1680032319822461332] 1681420678.89s 100mb                                                               |-L2.56--|                 "
-    - "L2.57[1680032319822461333,1680042187519868429] 1681420678.89s 100mb                                                                         |-L2.57--|       "
-    - "L2.58[1680042187519868430,1680045769912063525] 1681420678.89s 36mb                                                                                   |L2.58|"
-    - "L2.59[1680045769912063526,1680046349505534795] 1681420678.89s 100mb                                                                                       |L2.59|"
-    - "L2.60[1680046349505534796,1680046929099006064] 1681420678.89s 100mb                                                                                        |L2.60|"
-    - "L2.61[1680046929099006065,1680047338160274709] 1681420678.89s 71mb                                                                                        |L2.61|"
-    - "L2.62[1680047338160274710,1680047867631254942] 1681420678.89s 93mb                                                                                         |L2.62|"
-    - "L2.63[1680047867631254943,1680047999999000000] 1681420678.89s 23mb                                                                                         |L2.63|"
->>>>>>> 525f8ec0
     "###
     );
 }